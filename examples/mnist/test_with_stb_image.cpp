/*
    Copyright (c) 2013, Taiga Nomi
    All rights reserved.
<<<<<<< HEAD
    
=======

>>>>>>> 1cc449c6
    Redistribution and use in source and binary forms, with or without
    modification, are permitted provided that the following conditions are met:
    * Redistributions of source code must retain the above copyright
    notice, this list of conditions and the following disclaimer.
    * Redistributions in binary form must reproduce the above copyright
    notice, this list of conditions and the following disclaimer in the
    documentation and/or other materials provided with the distribution.
    * Neither the name of the <organization> nor the
    names of its contributors may be used to endorse or promote products
    derived from this software without specific prior written permission.

<<<<<<< HEAD
    THIS SOFTWARE IS PROVIDED BY THE COPYRIGHT HOLDERS AND CONTRIBUTORS "AS IS" AND ANY 
    EXPRESS OR IMPLIED WARRANTIES, INCLUDING, BUT NOT LIMITED TO, THE IMPLIED 
    WARRANTIES OF MERCHANTABILITY AND FITNESS FOR A PARTICULAR PURPOSE ARE 
    DISCLAIMED. IN NO EVENT SHALL THE COPYRIGHT HOLDER OR CONTRIBUTORS BE LIABLE FOR ANY 
    DIRECT, INDIRECT, INCIDENTAL, SPECIAL, EXEMPLARY, OR CONSEQUENTIAL DAMAGES 
    (INCLUDING, BUT NOT LIMITED TO, PROCUREMENT OF SUBSTITUTE GOODS OR SERVICES; 
    LOSS OF USE, DATA, OR PROFITS; OR BUSINESS INTERRUPTION) HOWEVER CAUSED AND 
    ON ANY THEORY OF LIABILITY, WHETHER IN CONTRACT, STRICT LIABILITY, OR TORT 
    (INCLUDING NEGLIGENCE OR OTHERWISE) ARISING IN ANY WAY OUT OF THE USE OF THIS 
=======
    THIS SOFTWARE IS PROVIDED BY THE COPYRIGHT HOLDERS AND CONTRIBUTORS "AS IS" AND ANY
    EXPRESS OR IMPLIED WARRANTIES, INCLUDING, BUT NOT LIMITED TO, THE IMPLIED
    WARRANTIES OF MERCHANTABILITY AND FITNESS FOR A PARTICULAR PURPOSE ARE
    DISCLAIMED. IN NO EVENT SHALL THE COPYRIGHT HOLDER OR CONTRIBUTORS BE LIABLE FOR ANY
    DIRECT, INDIRECT, INCIDENTAL, SPECIAL, EXEMPLARY, OR CONSEQUENTIAL DAMAGES
    (INCLUDING, BUT NOT LIMITED TO, PROCUREMENT OF SUBSTITUTE GOODS OR SERVICES;
    LOSS OF USE, DATA, OR PROFITS; OR BUSINESS INTERRUPTION) HOWEVER CAUSED AND
    ON ANY THEORY OF LIABILITY, WHETHER IN CONTRACT, STRICT LIABILITY, OR TORT
    (INCLUDING NEGLIGENCE OR OTHERWISE) ARISING IN ANY WAY OUT OF THE USE OF THIS
>>>>>>> 1cc449c6
    SOFTWARE, EVEN IF ADVISED OF THE POSSIBILITY OF SUCH DAMAGE.
*/
#include <iostream>
#define STB_IMAGE_IMPLEMENTATION
#define STB_IMAGE_RESIZE_IMPLEMENTATION
#define STB_IMAGE_WRITE_IMPLEMENTATION
#include "stb_image/stb_image.h"
#include "stb_image/stb_image_resize.h"
#include "stb_image/stb_image_write.h"
#include "tiny_cnn/tiny_cnn.h"

using namespace tiny_cnn;
using namespace tiny_cnn::activation;
using namespace std;

// rescale output to 0-100
template <typename Activation>
double rescale(double x) {
    Activation a;
    return 100.0 * (x - a.scale().first) / (a.scale().second - a.scale().first);
}

void convert_image(const std::string& imagefilename,
    double minv,
    double maxv,
    int w,
    int h,
    vec_t& data) {
	// load
	int input_w, input_h, comp;
	stbi_uc* input_pixels = stbi_load(imagefilename.c_str(), &input_w, &input_h, &comp, 1);
	if (!input_pixels) {
		// cannot open, or it's not an image
		cout << "stbi_load failed";
		return;
	}

	// resize
	std::vector<uint8_t> resized(w * h);
	uint8_t* resized_pixels = &(resized[0]);
	int input_stride_in_bytes = input_w;
	if (!stbir_resize_uint8(input_pixels, input_w, input_h, input_stride_in_bytes, resized_pixels, w, h, w, 1)) {
		cout << "stbir_resize_uint8 failed";
		stbi_image_free(input_pixels);
		return;
	}
	stbi_image_free(input_pixels);

    // mnist dataset is "white on black", so negate required
    std::transform(resized.begin(), resized.end(), std::back_inserter(data),
        [=](uint8_t c) { return (255 - c) * (maxv - minv) / 255.0 + minv; });
}

bool save_image(const std::string& imagefilename,
	const image<>& img
	)
{
	// no scaling, save at original size
	int stride_bytes = img.width();
	int ret = stbi_write_png(
		imagefilename.c_str(),
		img.width(),
		img.height(),
		1,
		&(img.at(0, 0)),
		stride_bytes);
	return (ret != 0);
}

void construct_net(network<sequential>& nn) {
    // connection table [Y.Lecun, 1998 Table.1]
#define O true
#define X false
    static const bool tbl[] = {
        O, X, X, X, O, O, O, X, X, O, O, O, O, X, O, O,
        O, O, X, X, X, O, O, O, X, X, O, O, O, O, X, O,
        O, O, O, X, X, X, O, O, O, X, X, O, X, O, O, O,
        X, O, O, O, X, X, O, O, O, O, X, X, O, X, O, O,
        X, X, O, O, O, X, X, O, O, O, O, X, O, O, X, O,
        X, X, X, O, O, O, X, X, O, O, O, O, X, O, O, O
    };
#undef O
#undef X

    // construct nets
    nn << convolutional_layer<tan_h>(32, 32, 5, 1, 6)  // C1, 1@32x32-in, 6@28x28-out
       << average_pooling_layer<tan_h>(28, 28, 6, 2)   // S2, 6@28x28-in, 6@14x14-out
       << convolutional_layer<tan_h>(14, 14, 5, 6, 16,
            connection_table(tbl, 6, 16))              // C3, 6@14x14-in, 16@10x10-in
       << average_pooling_layer<tan_h>(10, 10, 16, 2)  // S4, 16@10x10-in, 16@5x5-out
       << convolutional_layer<tan_h>(5, 5, 5, 16, 120) // C5, 16@5x5-in, 120@1x1-out
       << fully_connected_layer<tan_h>(120, 10);       // F6, 120-in, 10-out
}

void recognize(const std::string& dictionary, const std::string& filename) {
    network<sequential> nn;

    construct_net(nn);

    // load nets
    ifstream ifs(dictionary.c_str());
    ifs >> nn;

    // convert imagefile to vec_t
    vec_t data;
    convert_image(filename, -1.0, 1.0, 32, 32, data);

    // recognize
    auto res = nn.predict(data);
    vector<pair<double, int> > scores;

    // sort & print top-3
    for (int i = 0; i < 10; i++)
        scores.emplace_back(rescale<tan_h>(res[i]), i);

    sort(scores.begin(), scores.end(), greater<pair<double, int>>());

    for (int i = 0; i < 3; i++)
        cout << scores[i].second << "," << scores[i].first << endl;

    // save outputs of each layer
    for (size_t i = 0; i < nn.depth(); i++) {
        auto out_img = nn[i]->output_to_image();
        auto filename = "layer_" + std::to_string(i) + ".png";
        if (!save_image(filename, out_img)) {
            cout << "failed to save " << filename << endl;
        }
    }
    // save filter shape of first convolutional layer
    {
        auto weight = nn.at<convolutional_layer<tan_h>>(0).weight_to_image();
        auto filename = "weights.png";
        if (!save_image(filename, weight)) {
            cout << "failed to save " << filename << endl;
        }
    }
}

int main(int argc, char** argv) {
    if (argc != 2) {
        cout << "please specify image file";
        return 0;
    }
    recognize("LeNet-weights", argv[1]);
}<|MERGE_RESOLUTION|>--- conflicted
+++ resolved
@@ -1,11 +1,6 @@
 /*
     Copyright (c) 2013, Taiga Nomi
     All rights reserved.
-<<<<<<< HEAD
-    
-=======
-
->>>>>>> 1cc449c6
     Redistribution and use in source and binary forms, with or without
     modification, are permitted provided that the following conditions are met:
     * Redistributions of source code must retain the above copyright
@@ -17,17 +12,6 @@
     names of its contributors may be used to endorse or promote products
     derived from this software without specific prior written permission.
 
-<<<<<<< HEAD
-    THIS SOFTWARE IS PROVIDED BY THE COPYRIGHT HOLDERS AND CONTRIBUTORS "AS IS" AND ANY 
-    EXPRESS OR IMPLIED WARRANTIES, INCLUDING, BUT NOT LIMITED TO, THE IMPLIED 
-    WARRANTIES OF MERCHANTABILITY AND FITNESS FOR A PARTICULAR PURPOSE ARE 
-    DISCLAIMED. IN NO EVENT SHALL THE COPYRIGHT HOLDER OR CONTRIBUTORS BE LIABLE FOR ANY 
-    DIRECT, INDIRECT, INCIDENTAL, SPECIAL, EXEMPLARY, OR CONSEQUENTIAL DAMAGES 
-    (INCLUDING, BUT NOT LIMITED TO, PROCUREMENT OF SUBSTITUTE GOODS OR SERVICES; 
-    LOSS OF USE, DATA, OR PROFITS; OR BUSINESS INTERRUPTION) HOWEVER CAUSED AND 
-    ON ANY THEORY OF LIABILITY, WHETHER IN CONTRACT, STRICT LIABILITY, OR TORT 
-    (INCLUDING NEGLIGENCE OR OTHERWISE) ARISING IN ANY WAY OUT OF THE USE OF THIS 
-=======
     THIS SOFTWARE IS PROVIDED BY THE COPYRIGHT HOLDERS AND CONTRIBUTORS "AS IS" AND ANY
     EXPRESS OR IMPLIED WARRANTIES, INCLUDING, BUT NOT LIMITED TO, THE IMPLIED
     WARRANTIES OF MERCHANTABILITY AND FITNESS FOR A PARTICULAR PURPOSE ARE
@@ -37,7 +21,6 @@
     LOSS OF USE, DATA, OR PROFITS; OR BUSINESS INTERRUPTION) HOWEVER CAUSED AND
     ON ANY THEORY OF LIABILITY, WHETHER IN CONTRACT, STRICT LIABILITY, OR TORT
     (INCLUDING NEGLIGENCE OR OTHERWISE) ARISING IN ANY WAY OUT OF THE USE OF THIS
->>>>>>> 1cc449c6
     SOFTWARE, EVEN IF ADVISED OF THE POSSIBILITY OF SUCH DAMAGE.
 */
 #include <iostream>
